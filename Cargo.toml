--- conflicted
+++ resolved
@@ -1,10 +1,6 @@
 [package]
 name = "transprompt"
-<<<<<<< HEAD
-version = "0.1.0-beta"
-=======
-version = "0.2.0-alpha"
->>>>>>> f04a5bf7
+version = "0.2.0-beta"
 edition = "2021"
 authors = ["feng liang <feng.liang@kaust.edu.sa>"]
 readme = "README.md"
